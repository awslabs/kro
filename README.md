# kro | Kube Resource Orchestrator

This project aims to simplify the creation and management of complex custom resources for Kubernetes.

Kube Resource Orchestrator (**kro**) helps you to define complex multi-resource constructs as reusable components in your applications and systems. It does this by providing a Kubernetes-native, cloud agnostic way to define groupings of Kubernetes resources. 

kro's fundamental custom resource is the *ResourceGraphDefinition*. A ResourceGraphDefinition defines collections of underlying Kubernetes resources. It can define any Kubernetes resources, either native or custom, and can specify the dependencies between them. This lets you define complex custom resources, and include default configurations for their use.

The kro controller will determine the dependencies between resources, establish the correct order of operations to create and configure them, and then dynamically create and manage all of the underlying resources for you.

kro is Kubernetes native and integrates seamlessly with existing tools to preserve familiar processes and interfaces.

## Documentation

| Title                                  | Description                     |
| -------------------------------------- | ------------------------------- |
| [Introduction][kro-overview]           | An introduction to kro          |
| [Installation][kro-installation]       | Install kro in your cluster     |
| [Getting started][kro-getting-started] | Deploy your first ResourceGraphDefinition |
| [Concepts][kro-concepts]               | Learn more about kro concepts   |
| [Examples][kro-examples]               | Example resources               |
| [Contributions](./CONTRIBUTING.md)       | How to get involved             |

[kro-overview]: https://kro.run/docs/overview
[kro-installation]: https://kro.run/docs/getting-started/Installation
[kro-getting-started]: https://kro.run/docs/getting-started/deploy-a-resource-group
[kro-concepts]: https://kro.run/docs/concepts/resource-groups/
[kro-examples]: https://kro.run/examples/

## FAQ

1. **What is kro?**

    Kube Resource Orchestrator (**kro**) is a new operator for Kubernetes that simplifies the creation of complex Kubernetes resource configurations.
    kro lets you create and manage custom groups of Kubernetes resources by defining them as a *ResourceGraphDefinition*, the project's fundamental custom resource.
    ResourceGraphDefinition specifications define a set of resources and how they relate to each other functionally.
    Once defined, ResourceGraphDefinitions can be applied to a Kubernetes cluster where the kro controller is running.
    Once validated by kro, you can create instances of your ResourceGraphDefinition.
    kro translates your ResourceGraphDefinition instance and its parameters into specific Kubernetes resources and configurations which it then manages for you.

2. **How does kro work?**

    kro is designed to use core Kubernetes primitives to make resource grouping, customization, and dependency management simpler.
    When a ResourceGraphDefinition is applied to the cluster, the kro controller verifies its specification, then dynamically creates a new CRD and registers it with the API server.
    kro then deploys a dedicated controller to respond to instance events on the CRD. This microcontroller is responsible for managing the lifecycle of resources defined in the ResourceGraphDefinition for each instance that is created.

3. **How do I use kro?**

    To create your custom resource groupings, you create *ResourceGraphDefinition* specifications. These specify one or more Kubernetes resources, and can include specific configurations for each resource.

    For example, you can define a *WebApp* ResourceGraphDefinition that defines a *WebAppCRD* CRD that is composed of a *Deployment*, pre-configured to deploy your web server backend, and a *Service* configured to run on a specific port.
    You can just as easily create a more complex *WebAppWithDB* ResourceGraphDefinition by combining the existing *WebApp* ResourceGraphDefinition with a *Table* custom resource to provision a cloud managed database instance for your web app to use.

    Once you have defined a ResourceGraphDefinition, you can apply it to a Kubernetes cluster where the kro controller is running. kro will take care of the heavy lifting of creating CRDs and deploying dedicated controllers in order to manage instances of your new custom resource group.

    To create an instance of your custom resource groupings, you create an instance of the CRD that your ResourceGraphDefinition specifies. In the WebApp ResourceGraphDefinition example, this would be an instance of the *WebAppCRD* CRD. kro will respond by dynamically creating, configuring, and managing the underlying Kubernetes resources for you. 

4. **Why did you build this project?**

    We want to help streamline and simplify building with Kubernetes. Building with Kubernetes means dealing with resources that need to operate and work together, and orchestrating this can get complex and difficult at scale.
   With this project, we're taking a step in reducing the complexity of resource dependency management and customization, paving the way for a simple and scalable way to create complex custom resources for Kubernetes.

<<<<<<< HEAD
6. **Do I need to have an AWS / Google Cloud / Azure account to use this?**

    No, you can use kro with any Kubernetes cluster.

7. **Can I use this in production?**
=======
5. **Can I use this in production?**
>>>>>>> fcb80cd9

   This project is in active development and not yet intended for production use.
   The *ResourceGraphDefinition* CRD and other APIs used in this project are not yet solidified and highly subject to change.

<<<<<<< HEAD
8. **Will this be built into commerical Kubernetes distibutions (GKE / EKS / AKS etc.) ?**

    This project is a public experiment, and not currently integrated into any commercial Kubernetes distributions. 
    We welcome your feedback and want to hear about what works and what doesn't for your use cases, please let us know what you think.

=======
>>>>>>> fcb80cd9
## Community Participation

Development and discussion is coordinated in the [Kubernetes Slack (invite link)][k8s-slack] channel [#kro][kro-channel] channel.

[k8s-slack]: https://communityinviter.com/apps/kubernetes/community
[kro-channel]: https://kubernetes.slack.com/archives/C081TMY9D6Y

## Security

See [CONTRIBUTING](CONTRIBUTING.md#security-issue-notifications) for more information.

## License

[Apache 2.0](LICENSE)<|MERGE_RESOLUTION|>--- conflicted
+++ resolved
@@ -60,27 +60,11 @@
     We want to help streamline and simplify building with Kubernetes. Building with Kubernetes means dealing with resources that need to operate and work together, and orchestrating this can get complex and difficult at scale.
    With this project, we're taking a step in reducing the complexity of resource dependency management and customization, paving the way for a simple and scalable way to create complex custom resources for Kubernetes.
 
-<<<<<<< HEAD
-6. **Do I need to have an AWS / Google Cloud / Azure account to use this?**
-
-    No, you can use kro with any Kubernetes cluster.
-
-7. **Can I use this in production?**
-=======
 5. **Can I use this in production?**
->>>>>>> fcb80cd9
 
    This project is in active development and not yet intended for production use.
    The *ResourceGraphDefinition* CRD and other APIs used in this project are not yet solidified and highly subject to change.
 
-<<<<<<< HEAD
-8. **Will this be built into commerical Kubernetes distibutions (GKE / EKS / AKS etc.) ?**
-
-    This project is a public experiment, and not currently integrated into any commercial Kubernetes distributions. 
-    We welcome your feedback and want to hear about what works and what doesn't for your use cases, please let us know what you think.
-
-=======
->>>>>>> fcb80cd9
 ## Community Participation
 
 Development and discussion is coordinated in the [Kubernetes Slack (invite link)][k8s-slack] channel [#kro][kro-channel] channel.
