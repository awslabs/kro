# kro | Kube Resource Orchestrator

This project aims to simplify the creation and management of complex custom resources for Kubernetes.

Kube Resource Orchestrator (**kro**) provides a powerful abstraction layer that allows you to define complex multi-resource constructs as reusable components in your applications and systems.
You define these using kro's fundamental custom resource, *ResourceGroup*.
This resource serves as a blueprint for creating and managing collections of underlying Kubernetes resources.

With kro, you define custom resources as your fundamental building blocks for Kubernetes.
These building blocks can include other Kubernetes resources, either native or custom, and can specify the dependencies between them.
This lets you define complex custom resources, and include default configurations for their use.
The kro controller will determine the dependencies between resources, establish the correct order of operations to create and configure them, and then dynamically create and manage all of the underlying resources for you.

kro is Kubernetes native and integrates seamlessly with existing tools to preserve familiar processes and interfaces.

## Documentation

<<<<<<< HEAD
| Title                                       | Description                       |
| ------------------------------------------- | --------------------------------- |
| [Introduction][kro-overview]                | An introduction to kro |
| [Getting started][kro-getting-started]      | Deploy your first ResourceGroup |
| [Concepts][kro-concepts]                    | Learn more about kro concepts |
| [Examples][kro-examples]                    | Example resources |
| [Contributions](CONTRIBUTING.md)            | How to get involved |

[kro-overview]: https://kro.run/docs/overview
[kro-getting-started]: https://kro.run/docs/getting-started/installation
[kro-concepts]: https://kro.run/docs/concepts/resource-groups
[kro-examples]: https://kro.run/examples
=======
| Title                                  | Description                     |
| -------------------------------------- | ------------------------------- |
| [Introduction](kro-overview)           | An introduction to kro          |
| [Installation](kro-installation)       | Install kro on your cluster     |
| [Getting started](kro-getting-started) | Deploy your first ResourceGroup |
| [Concepts](kro-concepts)               | Learn more about kro concepts   |
| [Examples](kro-examples)               | Example resources               |
| [Contributions](CONTRIBUTING.md)       | How to get involved             |

[kro-overview]: https://kro.run/docs/overview
[kro-installation]: https://kro.run/docs/getting-started/Installation
[kro-getting-started]: https://kro.run/docs/getting-started/deploy-a-resource-group
[kro-concepts]: https://kro.run/docs/concepts/resource-groups/
[kro-examples]: https://kro.run/examples/
>>>>>>> 80496eb4

## FAQ

1. **What is kro?**

    Kube Resource Orchestrator (**kro**) is a new operator for Kubernetes that simplifies the creation of complex Kubernetes resource configurations.
    kro lets you create and manage custom groups of Kubernetes resources by defining them as a *ResourceGroup*, the project's fundamental custom resource.
    ResourceGroup specifications define a set of resources and how they relate to each other functionally.
    Once defined, resource groups can be applied to a Kubernetes cluster where the kro controller is running.
    Once validated by kro, you can create instances of your resource group.
    kro translates your ResourceGroup instance and its parameters into specific Kubernetes resources and configurations which it then manages for you.

2. **How does kro work?**

    kro is designed to use core Kubernetes primitives to make resource grouping, customization, and dependency management simpler.
    When a ResourceGroup is applied to the cluster, the kro controller verifies its specification, then dynamically creates a new CRD and registers it with the API server.
    kro then deploys a dedicated controller to respond to instance events on the CRD.
    This microcontroller is responsible for managing the lifecycle of resources defined in the ResourceGroup for each instance that is created.

3. **How do I use kro?**

    First, you define your custom resource groups by creating *ResourceGroup* specifications.
    These specify one or more Kubernetes resources, and can include specific configuration for each resource.

    For example, you can define a *WebApp* resource group that is composed of a *Deployment*, pre-configured to deploy your web server backend, and a *Service* configured to run on a specific port.
    You can just as easily create a more complex *WebAppWithDB* resource group by combining the existing *WebApp* resource group with a *Table* custom resource to provision a cloud managed database instance for your web app to use.

    Once you have defined a ResourceGroup, you can apply it to a Kubernetes cluster where the kro controller is running.
    kro will take care of the heavy lifting of creating CRDs and deploying dedicated controllers in order to manage instances of your new custom resource group.

    You are now ready to create instances of your new custom resource group, and kro will respond by dynamically creating, configuring, and managing the underlying Kubernetes resources for you.

4. **Why did you build this project?**

    We want to help streamline and simplify building with Kubernetes.
    Building with Kubernetes means dealing with resources that need to operate and work together, and orchestrating this can get complex and difficult at scale.
    With this project, we're taking a first step in reducing the complexity of resource dependency management and customization, paving the way for a simple and scalable way to create complex custom resources for Kubernetes.

5. **Do I need to have an AWS account to use this?**

    No, you can use kro with any Kubernetes cluster.

6. **Can I use this in production?**

   This project is in active development and not yet intended for production use.
   The *ResourceGroup* CRD and other APIs used in this project are not solidified and highly subject to change.

7. **Will this be built into Amazon Elastic Kubernetes Service (EKS)?**

    This project is a public experiment, and not currently integrated into Amazon EKS.
    We welcome your feedback and want to hear about what works and what doesn't for your use cases, please let us know what you think.

## Community Participation

Development and discussion is coordinated in the [Kubernetes Slack (invite link)][k8s-slack] channel [#kro][kro-channel] channel.

[k8s-slack]: https://communityinviter.com/apps/kubernetes/community
[kro-channel]: https://kubernetes.slack.com/archives/XXX-TBD

## Security

See [CONTRIBUTING](CONTRIBUTING.md#security-issue-notifications) for more information.

## License

[Apache 2.0](LICENSE)<|MERGE_RESOLUTION|>--- conflicted
+++ resolved
@@ -15,24 +15,10 @@
 
 ## Documentation
 
-<<<<<<< HEAD
-| Title                                       | Description                       |
-| ------------------------------------------- | --------------------------------- |
-| [Introduction][kro-overview]                | An introduction to kro |
-| [Getting started][kro-getting-started]      | Deploy your first ResourceGroup |
-| [Concepts][kro-concepts]                    | Learn more about kro concepts |
-| [Examples][kro-examples]                    | Example resources |
-| [Contributions](CONTRIBUTING.md)            | How to get involved |
-
-[kro-overview]: https://kro.run/docs/overview
-[kro-getting-started]: https://kro.run/docs/getting-started/installation
-[kro-concepts]: https://kro.run/docs/concepts/resource-groups
-[kro-examples]: https://kro.run/examples
-=======
 | Title                                  | Description                     |
 | -------------------------------------- | ------------------------------- |
 | [Introduction](kro-overview)           | An introduction to kro          |
-| [Installation](kro-installation)       | Install kro on your cluster     |
+| [Installation](kro-installation)       | Install kro in your cluster     |
 | [Getting started](kro-getting-started) | Deploy your first ResourceGroup |
 | [Concepts](kro-concepts)               | Learn more about kro concepts   |
 | [Examples](kro-examples)               | Example resources               |
@@ -43,7 +29,6 @@
 [kro-getting-started]: https://kro.run/docs/getting-started/deploy-a-resource-group
 [kro-concepts]: https://kro.run/docs/concepts/resource-groups/
 [kro-examples]: https://kro.run/examples/
->>>>>>> 80496eb4
 
 ## FAQ
 
